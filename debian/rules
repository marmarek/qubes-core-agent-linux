#!/usr/bin/make -f
# -*- makefile -*-

# Uncomment this to turn on verbose mode.
#export DH_VERBOSE=1

export DESTDIR=$(shell pwd)/debian/qubes-core-agent

%:
<<<<<<< HEAD
	dh $@ --with=systemd
=======
	dh $@ --with systemd
>>>>>>> 5d68e2cc

override_dh_auto_build:
	make all

override_dh_auto_install:
	make install-common install-deb install-systemd
	make -C qrexec install

override_dh_fixperms:
	dh_fixperms -a -Xqfile-unpacker

override_dh_systemd_start:
	dh_systemd_start --no-restart-on-upgrade<|MERGE_RESOLUTION|>--- conflicted
+++ resolved
@@ -7,11 +7,7 @@
 export DESTDIR=$(shell pwd)/debian/qubes-core-agent
 
 %:
-<<<<<<< HEAD
-	dh $@ --with=systemd
-=======
 	dh $@ --with systemd
->>>>>>> 5d68e2cc
 
 override_dh_auto_build:
 	make all
