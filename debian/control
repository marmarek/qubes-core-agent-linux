Source: qubes-core-agent
Section: admin
Priority: extra
<<<<<<< HEAD
Maintainer: Marek Marczykowski-Górecki <marmarek@invisiblethingslab.com>
=======
Maintainer: unman <unman@thirdeyesecurity.org>
>>>>>>> b445ebce
Build-Depends:
    libqrexec-utils-dev,
    libqubes-rpc-filecopy-dev (>= 3.1.3),
    libvchan-xen-dev,
    python,
    python-setuptools,
    debhelper,
    quilt,
    libxen-dev,
    pkg-config,
    dh-systemd (>= 1.5),
    dh-python,
    lsb-release,
    xserver-xorg-dev,
    config-package-dev,
    pandoc,
Standards-Version: 3.9.5
Homepage: https://www.qubes-os.org
Vcs-Git: https://github.com/QubesOS/qubes-core-agent-linux

Package: qubes-core-agent
Architecture: any
Depends:
    dmsetup,
    gawk,
    imagemagick,
    init-system-helpers,
    initscripts,
    librsvg2-bin,
    locales,
    ncurses-term,
    psmisc,
    procps,
    util-linux,
    python2.7,
    python-daemon,
    python-qubesdb,
    python-gi,
    python-xdg,
    python-dbus,
    qubes-utils (>= 3.1.3),
    qubes-core-agent-qrexec,
    systemd,
    x11-xserver-utils,
    xdg-user-dirs,
    xdg-utils,
    xen-utils-common,
    xenstore-utils,
    xinit,
    xserver-xorg-core,
    ${python:Depends},
    ${shlibs:Depends},
    ${misc:Depends}
Recommends:
    cups,
    gnome-terminal,
    gnome-themes-standard,
    haveged,
    libnotify-bin,
    locales-all,
    mate-notification-daemon,
    ntpdate,
    system-config-printer,
    qubes-core-agent-nautilus,
    qubes-core-agent-networking,
    qubes-core-agent-network-manager,
    xsettingsd
Conflicts: qubes-core-agent-linux, firewalld, qubes-core-vm-sysvinit
Description: Qubes core agent
 This package includes various daemons necessary for qubes domU support,
 such as qrexec.

Package: qubes-core-agent-qrexec
Architecture: any
Depends:
    libvchan-xen,
    ${shlibs:Depends},
    ${misc:Depends}
Replaces: qubes-core-agent (<< 4.0.0-1)
Breaks: qubes-core-agent (<< 4.0.0-1)
Description: Qubes qrexec agent
 Agent part of Qubes RPC system. A daemon responsible for starting processes as
 requested by dom0 or other VMs, according to dom0-enforced policy.

Package: qubes-core-agent-nautilus
Architecture: any
Depends:
    python-nautilus,
    qubes-core-agent-qrexec,
Replaces: qubes-core-agent (<< 4.0.0-1)
Breaks: qubes-core-agent (<< 4.0.0-1)
Description: Qubes integration for Nautilus
 Nautilus addons for inter-VM file copy/move/open.

Package: qubes-core-agent-dom0-updates
Architecture: any
Depends:
    fakeroot,
    yum,
    yum-utils,
    qubes-core-agent-qrexec,
Replaces: qubes-core-agent (<< 4.0.0-1)
Breaks: qubes-core-agent (<< 4.0.0-1)
Description: Scripts required to handle dom0 updates.
  Scripts required to handle dom0 updates. This will allow to use the VM as
  "Updates VM".

Package: qubes-core-agent-networking
Architecture: any
Depends:
    qubes-core-agent,
    tinyproxy,
    iptables,
    net-tools,
    ethtool,
    socat,
    tinyproxy,
    ${python:Depends},
    ${misc:Depends}
Suggests:
    nftables,
Replaces: qubes-core-agent (<< 4.0.0-1)
Breaks: qubes-core-agent (<< 4.0.0-1)
Description: Networking support for Qubes VM
 This package provides:
  * basic network functionality (setting IP address, DNS, default gateway)
  * proxy service used by TemplateVMs to download updates
  * qubes-firewall service (FirewallVM)
 .
 Note: if you want to use NetworkManager (you do want it in NetVM), install
 also qubes-core-agent-network-manager.

Package: qubes-core-agent-network-manager
Architecture: any
Depends:
    qubes-core-agent-networking,
    libglib2.0-bin,
    network-manager (>= 0.8.1-1),
    network-manager-gnome,
Replaces: qubes-core-agent (<< 4.0.0-1)
Breaks: qubes-core-agent (<< 4.0.0-1)
Description: NetworkManager integration for Qubes VM
 Integration of NetworkManager for Qubes VM:
  * make connections config persistent
  * adjust DNS redirections when needed
  * show/hide NetworkManager applet icon

Package: qubes-core-agent-passwordless-root
Architecture: any
Replaces: qubes-core-agent (<< 4.0.0-1)
Breaks: qubes-core-agent (<< 4.0.0-1)
Provides: ${diverted-files}
Conflicts: ${diverted-files}
Description: Passwordless root access from normal user
 Configure sudo, PolicyKit and similar tool to not ask for any password when
 switching from user to root. Since all the user data in a VM is accessible
 already from normal user account, there is not much more to guard there. Qubes
 VM is a single user system.<|MERGE_RESOLUTION|>--- conflicted
+++ resolved
@@ -1,11 +1,7 @@
 Source: qubes-core-agent
 Section: admin
 Priority: extra
-<<<<<<< HEAD
-Maintainer: Marek Marczykowski-Górecki <marmarek@invisiblethingslab.com>
-=======
 Maintainer: unman <unman@thirdeyesecurity.org>
->>>>>>> b445ebce
 Build-Depends:
     libqrexec-utils-dev,
     libqubes-rpc-filecopy-dev (>= 3.1.3),
