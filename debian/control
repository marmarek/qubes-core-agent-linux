--- conflicted
+++ resolved
@@ -18,11 +18,7 @@
     init-system-helpers,
     initscripts,
     iptables,
-<<<<<<< HEAD
-    iptables-persistent,
     librsvg2-bin,
-=======
->>>>>>> 3ccbde9a
     libvchan-xen,
     locales,
     ncurses-term,
