#
# The Qubes OS Project, http://www.qubes-os.org
#
# Copyright (C) 2010  Joanna Rutkowska <joanna@invisiblethingslab.com>
# Copyright (C) 2010  Rafal Wojtczuk  <rafal@invisiblethingslab.com>
#
# This program is free software; you can redistribute it and/or
# modify it under the terms of the GNU General Public License
# as published by the Free Software Foundation; either version 2
# of the License, or (at your option) any later version.
#
# This program is distributed in the hope that it will be useful,
# but WITHOUT ANY WARRANTY; without even the implied warranty of
# MERCHANTABILITY or FITNESS FOR A PARTICULAR PURPOSE.  See the
# GNU General Public License for more details.
#
# You should have received a copy of the GNU General Public License
# along with this program; if not, write to the Free Software
# Foundation, Inc., 51 Franklin Street, Fifth Floor, Boston, MA  02110-1301, USA.
#
#

%{!?version: %define version %(cat version)}

Name:		qubes-core-vm
Version:	%{version}
Release:	1%{dist}
Summary:	The Qubes core files for VM

Group:		Qubes
Vendor:		Invisible Things Lab
License:	GPL
URL:		http://www.qubes-os.org
Requires:	/usr/bin/xenstore-read
Requires:   fedora-release
Requires:   yum-plugin-post-transaction-actions
Requires:   NetworkManager >= 0.8.1-1
%if %{fedora} >= 18
# Fedora >= 18 defaults to firewalld, which isn't supported nor needed by Qubes
Requires:   iptables-services
Conflicts:  firewalld
%endif
Requires:	/usr/bin/mimeopen
Requires:   ethtool
Requires:   tinyproxy
Requires:   ntpdate
Requires:   net-tools
Requires:   nautilus-actions
Requires:   qubes-core-vm-kernel-placeholder
Requires:   qubes-utils
<<<<<<< HEAD
%if %{fedora} >= 20
# gpk-update-viewer required by qubes-manager
Requires:   gnome-packagekit-updater
%endif
=======
Requires:   ImageMagick
>>>>>>> c0c914fa
Provides:   qubes-core-vm
Obsoletes:  qubes-core-commonvm
Obsoletes:  qubes-core-appvm
Obsoletes:  qubes-core-netvm
Obsoletes:  qubes-core-proxyvm
Obsoletes:  qubes-upgrade-vm < 2.0
BuildRequires: xen-devel
BuildRequires: qubes-utils-devel >= 2.0.5

%define _builddir %(pwd)

%define kde_service_dir /usr/share/kde4/services

%description
The Qubes core files for installation inside a Qubes VM.

%prep
# we operate on the current directory, so no need to unpack anything
# symlink is to generate useful debuginfo packages
rm -f %{name}-%{version}
ln -sf . %{name}-%{version}
%setup -T -D

%build
for dir in qubes-rpc qrexec misc; do
  (cd $dir; make)
done

%pre

if [ "$1" !=  1 ] ; then
# do this whole %pre thing only when updating for the first time...
exit 0
fi

mkdir -p /var/lib/qubes
if [ -e /etc/fstab ] ; then 
mv /etc/fstab /var/lib/qubes/fstab.orig
fi

adduser --create-home user

%install

(cd qrexec; make install DESTDIR=$RPM_BUILD_ROOT)
make install-vm DESTDIR=$RPM_BUILD_ROOT

# Create ghost files to silent rpmbuild warnings, those files will NOT be
# included in package
mkdir -p $RPM_BUILD_ROOT/etc/systemd/system
for f in ModemManager.service NetworkManager.service \
        NetworkManager-wait-online.service cups.service cups.socket cups.path; do
    cp $RPM_BUILD_ROOT/usr/lib/qubes/init/$f $RPM_BUILD_ROOT/etc/systemd/system/
done

%triggerin -- initscripts
if [ -e /etc/init/serial.conf ]; then
	cp /usr/share/qubes/serial.conf /etc/init/serial.conf
fi

%post

# disable some Upstart services
for F in plymouth-shutdown prefdm splash-manager start-ttys tty ; do
	if [ -e /etc/init/$F.conf ]; then
		mv -f /etc/init/$F.conf /etc/init/$F.conf.disabled
	fi
done

remove_ShowIn () {
	if [ -e /etc/xdg/autostart/$1.desktop ]; then
		sed -i '/^\(Not\|Only\)ShowIn/d' /etc/xdg/autostart/$1.desktop
	fi
}

# don't want it at all
for F in abrt-applet deja-dup-monitor imsettings-start krb5-auth-dialog pulseaudio restorecond sealertauto gnome-power-manager gnome-sound-applet gnome-screensaver orca-autostart; do
	if [ -e /etc/xdg/autostart/$F.desktop ]; then
		remove_ShowIn $F
		echo 'NotShowIn=QUBES;' >> /etc/xdg/autostart/$F.desktop
	fi
done

# don't want it in DisposableVM
for F in gcm-apply ; do
	if [ -e /etc/xdg/autostart/$F.desktop ]; then
		remove_ShowIn $F
		echo 'NotShowIn=DisposableVM;' >> /etc/xdg/autostart/$F.desktop
	fi
done

# want it in AppVM only
for F in gnome-keyring-gpg gnome-keyring-pkcs11 gnome-keyring-secrets gnome-keyring-ssh gnome-settings-daemon user-dirs-update-gtk gsettings-data-convert ; do
	if [ -e /etc/xdg/autostart/$F.desktop ]; then
		remove_ShowIn $F
		echo 'OnlyShowIn=GNOME;AppVM;' >> /etc/xdg/autostart/$F.desktop
	fi
done

# remove existing rule to add own later
for F in gpk-update-icon nm-applet ; do
	remove_ShowIn $F
done

echo 'OnlyShowIn=GNOME;UpdateableVM;' >> /etc/xdg/autostart/gpk-update-icon.desktop || :
%if %{fedora} >= 20
echo 'OnlyShowIn=GNOME;QUBES;' >> /etc/xdg/autostart/nm-applet.desktop || :
%else
echo 'OnlyShowIn=GNOME;NetVM;' >> /etc/xdg/autostart/nm-applet.desktop || :
%endif

usermod -p '' root
usermod -L user

# Create NetworkManager configuration if we do not have it
if ! [ -e /etc/NetworkManager/NetworkManager.conf ]; then
echo '[main]' > /etc/NetworkManager/NetworkManager.conf
echo 'plugins = keyfile' >> /etc/NetworkManager/NetworkManager.conf
echo '[keyfile]' >> /etc/NetworkManager/NetworkManager.conf
fi
/usr/lib/qubes/qubes-fix-nm-conf.sh


# Remove ip_forward setting from sysctl, so NM will not reset it
sed 's/^net.ipv4.ip_forward.*/#\0/'  -i /etc/sysctl.conf

# Install firmware link only on system which haven't it yet
if ! [ -e /lib/firmware/updates ]; then
  ln -s /lib/modules/firmware /lib/firmware/updates
fi

if ! grep -q '/etc/yum\.conf\.d/qubes-proxy\.conf' /etc/yum.conf; then
  echo >> /etc/yum.conf
  echo '# Yum does not support inclusion of config dir...' >> /etc/yum.conf
  echo 'include=file:///etc/yum.conf.d/qubes-proxy.conf' >> /etc/yum.conf
fi

# Revert 'Prevent unnecessary updates in VMs':
sed -i -e '/^exclude = kernel/d' /etc/yum.conf

# qubes-core-vm has been broken for some time - it overrides /etc/hosts; restore original content
if ! grep -q localhost /etc/hosts; then
  cat <<EOF > /etc/hosts
127.0.0.1   localhost localhost.localdomain localhost4 localhost4.localdomain4 `hostname`
::1         localhost localhost.localdomain localhost6 localhost6.localdomain6
EOF
fi

if [ "$1" !=  1 ] ; then
# do the rest of %post thing only when updating for the first time...
exit 0
fi

if [ -e /etc/init/serial.conf ] && ! [ -f /var/lib/qubes/serial.orig ] ; then
	cp /etc/init/serial.conf /var/lib/qubes/serial.orig
fi

#echo "--> Disabling SELinux..."
sed -e s/^SELINUX=.*$/SELINUX=disabled/ </etc/selinux/config >/etc/selinux/config.processed
mv /etc/selinux/config.processed /etc/selinux/config
setenforce 0 2>/dev/null

# Remove most of the udev scripts to speed up the VM boot time
# Just leave the xen* scripts, that are needed if this VM was
# ever used as a net backend (e.g. as a VPN domain in the future)
#echo "--> Removing unnecessary udev scripts..."
mkdir -p /var/lib/qubes/removed-udev-scripts
for f in /etc/udev/rules.d/*
do
    if [ $(basename $f) == "xen-backend.rules" ] ; then
        continue
    fi

    if [ $(basename $f) == "50-qubes-misc.rules" ] ; then
        continue
    fi

    if echo $f | grep -q qubes; then
        continue
    fi

    mv $f /var/lib/qubes/removed-udev-scripts/
done
mkdir -p /rw
#rm -f /etc/mtab
#echo "--> Removing HWADDR setting from /etc/sysconfig/network-scripts/ifcfg-eth0"
#mv /etc/sysconfig/network-scripts/ifcfg-eth0 /etc/sysconfig/network-scripts/ifcfg-eth0.orig
#grep -v HWADDR /etc/sysconfig/network-scripts/ifcfg-eth0.orig > /etc/sysconfig/network-scripts/ifcfg-eth0

%preun
if [ "$1" = 0 ] ; then
    # no more packages left
    if [ -e /var/lib/qubes/fstab.orig ] ; then
    mv /var/lib/qubes/fstab.orig /etc/fstab
    fi
    mv /var/lib/qubes/removed-udev-scripts/* /etc/udev/rules.d/
    if [ -e /var/lib/qubes/serial.orig ] ; then
    mv /var/lib/qubes/serial.orig /etc/init/serial.conf
    fi
fi

%postun
if [ $1 -eq 0 ] ; then
    /usr/bin/glib-compile-schemas %{_datadir}/glib-2.0/schemas &> /dev/null || :

    if [ -l /lib/firmware/updates ]; then
      rm /lib/firmware/updates
    fi
fi

%posttrans
    /usr/bin/glib-compile-schemas %{_datadir}/glib-2.0/schemas &> /dev/null || :

%clean
rm -rf $RPM_BUILD_ROOT
rm -f %{name}-%{version}

%files
%defattr(-,root,root,-)
%dir /var/lib/qubes
%dir /var/run/qubes
%dir %attr(0775,user,user) /var/lib/qubes/dom0-updates
%{kde_service_dir}/qvm-copy.desktop
%{kde_service_dir}/qvm-dvm.desktop
/etc/NetworkManager/dispatcher.d/30-qubes-external-ip
/etc/NetworkManager/dispatcher.d/qubes-nmhook
/etc/X11/xorg-preload-apps.conf
/etc/dispvm-dotfiles.tbz
/etc/dhclient.d/qubes-setup-dnat-to-ns.sh
/etc/fstab
/etc/pki/rpm-gpg/RPM-GPG-KEY-qubes*
/etc/polkit-1/localauthority/50-local.d/qubes-allow-all.pkla
/etc/polkit-1/rules.d/00-qubes-allow-all.rules
%dir /etc/qubes-rpc
/etc/qubes-rpc/qubes.Filecopy
/etc/qubes-rpc/qubes.OpenInVM
/etc/qubes-rpc/qubes.GetAppmenus
/etc/qubes-rpc/qubes.VMShell
/etc/qubes-rpc/qubes.SyncNtpClock
/etc/qubes-rpc/qubes.SuspendPre
/etc/qubes-rpc/qubes.SuspendPost
/etc/qubes-rpc/qubes.WaitForSession
/etc/qubes-rpc/qubes.DetachPciDevice
/etc/qubes-rpc/qubes.Backup
/etc/qubes-rpc/qubes.Restore
/etc/qubes-rpc/qubes.SelectFile
/etc/qubes-rpc/qubes.SelectDirectory
/etc/qubes-rpc/qubes.GetImageRGBA
/etc/sudoers.d/qubes
%config(noreplace) /etc/sysconfig/iptables
%config(noreplace) /etc/sysconfig/ip6tables
/etc/sysconfig/modules/qubes-core.modules
/etc/sysconfig/modules/qubes-misc.modules
%config(noreplace) /etc/tinyproxy/filter-qubes-yum
%config(noreplace) /etc/tinyproxy/tinyproxy-qubes-yum.conf
/etc/udev/rules.d/50-qubes-misc.rules
/etc/udev/rules.d/99-qubes-network.rules
/etc/xdg/autostart/qubes-show-hide-nm-applet.desktop
/etc/xdg/nautilus-actions/nautilus-actions.conf
/etc/xen/scripts/vif-route-qubes
%config(noreplace) /etc/yum.conf.d/qubes-proxy.conf
%config(noreplace) /etc/yum.repos.d/qubes-r2-beta2.repo
%config(noreplace) /etc/yum.repos.d/qubes-r2-beta3.repo
/etc/yum/pluginconf.d/yum-qubes-hooks.conf
/etc/yum/post-actions/qubes-trigger-sync-appmenus.action
/usr/sbin/qubes-serial-login
/usr/bin/qvm-copy-to-vm
/usr/bin/qvm-open-in-dvm
/usr/bin/qvm-open-in-vm
/usr/bin/qvm-run
/usr/bin/qvm-mru-entry
/usr/bin/xenstore-watch-qubes
%dir /usr/lib/qubes
/usr/lib/qubes/vusb-ctl.py*
/usr/lib/qubes/dispvm-prerun.sh
/usr/lib/qubes/sync-ntp-clock
/usr/lib/qubes/prepare-suspend
/usr/lib/qubes/network-manager-prepare-conf-dir
/usr/lib/qubes/show-hide-nm-applet.sh
/usr/lib/qubes/qrexec-agent
/usr/lib/qubes/qrexec-client-vm
/usr/lib/qubes/qrexec_client_vm
/usr/lib/qubes/qubes-rpc-multiplexer
/usr/lib/qubes/qfile-agent
%attr(4755,root,root) /usr/lib/qubes/qfile-unpacker
/usr/lib/qubes/qopen-in-vm
/usr/lib/qubes/qrun-in-vm
/usr/lib/qubes/qubes-download-dom0-updates.sh
/usr/lib/qubes/qubes-fix-nm-conf.sh
/usr/lib/qubes/qubes-setup-dnat-to-ns
/usr/lib/qubes/qubes-trigger-sync-appmenus.sh
/usr/lib/qubes/qvm-copy-to-vm.gnome
/usr/lib/qubes/qvm-copy-to-vm.kde
/usr/lib/qubes/setup-ip
/usr/lib/qubes/tar2qfile
/usr/lib/qubes/vm-file-editor
/usr/lib/qubes/wrap-in-html-if-url.sh
/usr/lib/qubes/iptables-yum-proxy
/usr/lib/yum-plugins/yum-qubes-hooks.py*
/usr/sbin/qubes-firewall
/usr/sbin/qubes-netwatcher
/usr/share/qubes/serial.conf
/usr/share/glib-2.0/schemas/org.gnome.settings-daemon.plugins.updates.gschema.override
/usr/share/file-manager/actions/qvm-copy-gnome.desktop
/usr/share/file-manager/actions/qvm-dvm-gnome.desktop
%dir /usr/share/qubes
/usr/share/qubes/mime-override/globs
%dir /home_volatile
%attr(700,user,user) /home_volatile/user
%dir /mnt/removable

%package sysvinit
Summary:        Qubes unit files for SysV init style or upstart
License:        GPL v2 only
Group:          Qubes
Requires:       upstart
Requires:       qubes-core-vm
Provides:       qubes-core-vm-init-scripts
Conflicts:      qubes-core-vm-systemd

%description sysvinit
The Qubes core startup configuration for SysV init (or upstart).

%files sysvinit
/etc/init.d/qubes-core
/etc/init.d/qubes-core-appvm
/etc/init.d/qubes-core-netvm
/etc/init.d/qubes-firewall
/etc/init.d/qubes-netwatcher
/etc/init.d/qubes-yum-proxy
/etc/init.d/qubes-qrexec-agent

%post sysvinit

#echo "--> Turning off unnecessary services..."
# FIXME: perhaps there is more elegant way to do this?
for f in /etc/init.d/*
do
        srv=`basename $f`
        [ $srv = 'functions' ] && continue
        [ $srv = 'killall' ] && continue
        [ $srv = 'halt' ] && continue
        [ $srv = 'single' ] && continue
        [ $srv = 'reboot' ] && continue
        [ $srv = 'qubes-gui' ] && continue
        chkconfig $srv off
done

#echo "--> Enabling essential services..."
chkconfig rsyslog on
chkconfig haldaemon on
chkconfig messagebus on
chkconfig iptables on
chkconfig ip6tables on
chkconfig --add qubes-core || echo "WARNING: Cannot add service qubes-core!"
chkconfig qubes-core on || echo "WARNING: Cannot enable service qubes-core!"
chkconfig --add qubes-core-netvm || echo "WARNING: Cannot add service qubes-core-netvm!"
chkconfig qubes-core-netvm on || echo "WARNING: Cannot enable service qubes-core-netvm!"
chkconfig --add qubes-core-appvm || echo "WARNING: Cannot add service qubes-core-appvm!"
chkconfig qubes-core-appvm on || echo "WARNING: Cannot enable service qubes-core-appvm!"
chkconfig --add qubes-firewall || echo "WARNING: Cannot add service qubes-firewall!"
chkconfig qubes-firewall on || echo "WARNING: Cannot enable service qubes-firewall!"
chkconfig --add qubes-netwatcher || echo "WARNING: Cannot add service qubes-netwatcher!"
chkconfig qubes-netwatcher on || echo "WARNING: Cannot enable service qubes-netwatcher!"
chkconfig --add qubes-yum-proxy || echo "WARNING: Cannot add service qubes-yum-proxy!"
chkconfig qubes-yum-proxy on || echo "WARNING: Cannot enable service qubes-yum-proxy!"
chkconfig --add qubes-qrexec-agent || echo "WARNING: Cannot add service qubes-qrexec-agent!"
chkconfig qubes-qrexec-agent on || echo "WARNING: Cannot enable service qubes-qrexec-agent!"

# TODO: make this not display the silly message about security context...
sed -i s/^id:.:initdefault:/id:3:initdefault:/ /etc/inittab

%preun sysvinit
if [ "$1" = 0 ] ; then
    # no more packages left
    chkconfig qubes-core off
    chkconfig qubes-core-netvm off
    chkconfig qubes-core-appvm off
    chkconfig qubes-firewall off
    chkconfig qubes-netwatcher off
    chkconfig qubes-yum-proxy off
    chkconfig qubes-qrexec-agent off
fi

%package systemd
Summary:        Qubes unit files for SystemD init style
License:        GPL v2 only
Group:          Qubes
Requires:       systemd
Requires(post): systemd-units
Requires(preun): systemd-units
Requires(postun): systemd-units
Requires:       qubes-core-vm
Provides:       qubes-core-vm-init-scripts
Conflicts:      qubes-core-vm-sysvinit

%description systemd
The Qubes core startup configuration for SystemD init.

%files systemd
%defattr(-,root,root,-)
/lib/systemd/system/qubes-dvm.service
/lib/systemd/system/qubes-misc-post.service
/lib/systemd/system/qubes-firewall.service
/lib/systemd/system/qubes-netwatcher.service
/lib/systemd/system/qubes-network.service
/lib/systemd/system/qubes-sysinit.service
/lib/systemd/system/qubes-update-check.service
/lib/systemd/system/qubes-update-check.timer
/lib/systemd/system/qubes-yum-proxy.service
/lib/systemd/system/qubes-qrexec-agent.service
%dir /usr/lib/qubes/init
/usr/lib/qubes/init/prepare-dvm.sh
/usr/lib/qubes/init/network-proxy-setup.sh
/usr/lib/qubes/init/misc-post.sh
/usr/lib/qubes/init/misc-post-stop.sh
/usr/lib/qubes/init/qubes-sysinit.sh
/usr/lib/qubes/init/ModemManager.service
/usr/lib/qubes/init/NetworkManager.service
/usr/lib/qubes/init/NetworkManager-wait-online.service
/usr/lib/qubes/init/cups.service
/usr/lib/qubes/init/cups.socket
/usr/lib/qubes/init/cups.path
/usr/lib/qubes/init/ntpd.service
/usr/lib/qubes/init/chronyd.service
%ghost %attr(0644,root,root) /etc/systemd/system/ModemManager.service
%ghost %attr(0644,root,root) /etc/systemd/system/NetworkManager.service
%ghost %attr(0644,root,root) /etc/systemd/system/NetworkManager-wait-online.service
%ghost %attr(0644,root,root) /etc/systemd/system/cups.service
%ghost %attr(0644,root,root) /etc/systemd/system/cups.socket
%ghost %attr(0644,root,root) /etc/systemd/system/cups.path

%post systemd

for srv in qubes-dvm qubes-sysinit qubes-misc-post qubes-netwatcher qubes-network qubes-firewall qubes-yum-proxy qubes-qrexec-agent; do
    /bin/systemctl enable $srv.service 2> /dev/null
done

/bin/systemctl enable qubes-update-check.timer 2> /dev/null

UNITDIR=/lib/systemd/system
OVERRIDEDIR=/usr/lib/qubes/init

# Install overriden services only when original exists
for srv in cups ModemManager NetworkManager NetworkManager-wait-online ntpd chronyd; do
    if [ -f $UNITDIR/$srv.service ]; then
        cp $OVERRIDEDIR/$srv.service /etc/systemd/system/
    fi
    if [ -f $UNITDIR/$srv.socket -a -f $OVERRIDEDIR/$srv.socket ]; then
        cp $OVERRIDEDIR/$srv.socket /etc/systemd/system/
    fi
    if [ -f $UNITDIR/$srv.path -a -f $OVERRIDEDIR/$srv.path ]; then
        cp $OVERRIDEDIR/$srv.path /etc/systemd/system/
    fi
done

# Set default "runlevel"
rm -f /etc/systemd/system/default.target
ln -s /lib/systemd/system/multi-user.target /etc/systemd/system/default.target

DISABLE_SERVICES="alsa-store alsa-restore auditd avahi avahi-daemon backuppc cpuspeed crond"
DISABLE_SERVICES="$DISABLE_SERVICES fedora-autorelabel fedora-autorelabel-mark ipmi hwclock-load hwclock-save"
DISABLE_SERVICES="$DISABLE_SERVICES mdmonitor multipathd openct rpcbind mcelog fedora-storage-init fedora-storage-init-late"
DISABLE_SERVICES="$DISABLE_SERVICES plymouth-start plymouth-read-write plymouth-quit plymouth-quit-wait"
DISABLE_SERVICES="$DISABLE_SERVICES sshd tcsd sm-client sendmail mdmonitor-takeover"
DISABLE_SERVICES="$DISABLE_SERVICES rngd smartd upower irqbalance colord"
for srv in $DISABLE_SERVICES; do
    if [ -f /lib/systemd/system/$srv.service ]; then
        if fgrep -q '[Install]' /lib/systemd/system/$srv.service; then
            /bin/systemctl disable $srv.service 2> /dev/null
        else
            # forcibly disable
            ln -sf /dev/null /etc/systemd/system/$srv.service
        fi
    fi
done

rm -f /etc/systemd/system/getty.target.wants/getty@tty*.service

# Enable some services
/bin/systemctl enable iptables.service 2> /dev/null
/bin/systemctl enable ip6tables.service 2> /dev/null
/bin/systemctl enable rsyslog.service 2> /dev/null
/bin/systemctl enable ntpd.service 2> /dev/null
# Disable original service to enable overriden one
/bin/systemctl disable ModemManager.service 2> /dev/null
/bin/systemctl disable NetworkManager.service 2> /dev/null
# Disable D-BUS activation of NetworkManager - in AppVm it causes problems (eg PackageKit timeouts)
/bin/systemctl mask dbus-org.freedesktop.NetworkManager.service 2> /dev/null
/bin/systemctl enable ModemManager.service 2> /dev/null
/bin/systemctl enable NetworkManager.service 2> /dev/null
# Fix for https://bugzilla.redhat.com/show_bug.cgi?id=974811
/bin/systemctl enable NetworkManager-dispatcher.service 2> /dev/null

# Enable cups only when it is real SystemD service
[ -e /lib/systemd/system/cups.service ] && /bin/systemctl enable cups.service 2> /dev/null

exit 0

%postun systemd

#Do not run this part on upgrades
if [ "$1" != 0 ] ; then
    exit 0
fi

for srv in qubes-dvm qubes-sysinit qubes-misc-post qubes-netwatcher qubes-network qubes-qrexec-agent; do
    /bin/systemctl disable $srv.service
do<|MERGE_RESOLUTION|>--- conflicted
+++ resolved
@@ -48,14 +48,11 @@
 Requires:   nautilus-actions
 Requires:   qubes-core-vm-kernel-placeholder
 Requires:   qubes-utils
-<<<<<<< HEAD
 %if %{fedora} >= 20
 # gpk-update-viewer required by qubes-manager
 Requires:   gnome-packagekit-updater
 %endif
-=======
 Requires:   ImageMagick
->>>>>>> c0c914fa
 Provides:   qubes-core-vm
 Obsoletes:  qubes-core-commonvm
 Obsoletes:  qubes-core-appvm
