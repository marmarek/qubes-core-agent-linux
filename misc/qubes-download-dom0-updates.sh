--- conflicted
+++ resolved
@@ -84,34 +84,11 @@
     echo "Checking for dom0 updates..." >&2
     UPDATES_FULL=`$YUM $OPTS check-update`
     check_update_retcode=$?
-<<<<<<< HEAD
-    UPDATES_FULL=`echo "$UPDATES_FULL" | grep -v "^Loaded plugins:\|^Last metadata\|^$"`
-=======
->>>>>>> abf9a5aa
     if [ $check_update_retcode -eq 1 ]; then
         # Exit here if yum have reported an error. Exit code 100 isn't an
         # error, it's "updates available" info, so check specifically for exit code 1
         exit 1
     fi
-<<<<<<< HEAD
-    UPDATES=`echo "$UPDATES_FULL" | grep -v "^Obsoleting\|Could not" | cut -f 1 -d ' '`
-    if [ -z "$UPDATES" -a $check_update_retcode -eq 100 ]; then
-        # save not empty string for below condition (-z "$UPDATES"), but blank
-        # to not confuse the user wwith magic strings in messages
-        UPDATES=" "
-    elif [ $check_update_retcode -eq 0 ]; then
-        # exit code 0 means no updates available - regardless of stdout messages
-        UPDATES=""
-    fi
-else
-    PKGS_FROM_CMDLINE=1
-fi
-
-if [ -z "$PKGLIST" -a -z "$UPDATES" ]; then
-    echo "No new updates available"
-    if [ "$GUI" = 1 ]; then
-        zenity --info --text="No new updates available"
-=======
     if [ $check_update_retcode -eq 100 ]; then
         echo "Available updates: "
         echo "$UPDATES_FULL"
@@ -122,7 +99,6 @@
             zenity --info --text="No new updates available"
         fi
         exit 0
->>>>>>> abf9a5aa
     fi
 fi
 
@@ -142,8 +118,10 @@
     if [ "$YUM_ACTION" = "upgrade" ]; then
         UPDATES_FULL=`$YUM $OPTS check-update $PKGLIST`
         check_update_retcode=$?
+        UPDATES_FULL=`echo "$UPDATES_FULL" | grep -v "^Loaded plugins:\|^Last metadata\|^$"`
         UPDATES=`echo "$UPDATES_FULL" | grep -v "^Obsoleting\|Could not" | cut -f 1 -d ' '`
-        if [ -z "$UPDATES" -a $check_update_retcode -eq 0 ]; then
+        if [ $check_update_retcode -eq 0 ]; then
+            # exit code 0 means no updates available - regardless of stdout messages
             echo "No new updates available"
             exit 0
         fi
