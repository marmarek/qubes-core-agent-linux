#!/bin/bash
set -e

PIDFILE=/var/run/qubes/qubes-firewall.pid
XENSTORE_IPTABLES=/qubes-iptables
XENSTORE_IPTABLES_HEADER=/qubes-iptables-header
XENSTORE_ERROR=/qubes-iptables-error
OLD_RULES=""
# PIDfile handling
[[ -e $PIDFILE ]] && kill -s 0 $(<$PIDFILE) 2>/dev/null && exit 0
echo $$ >$PIDFILE

trap 'exit 0' SIGTERM

FIRST_TIME=yes

while true; do

	echo "1" > /proc/sys/net/ipv4/ip_forward

	if [ "$FIRST_TIME" ]; then
		FIRST_TIME=
		TRIGGER=reload
	else
<<<<<<< HEAD
		# Wait for changes in qubesdb file
		/usr/bin/qubesdb-watch $XENSTORE_IPTABLES
		TRIGGER=$(/usr/bin/qubesdb-read $XENSTORE_IPTABLES)
=======
		# Wait for changes in xenstore file
		xenstore-watch-qubes $XENSTORE_IPTABLES
		TRIGGER=$(xenstore-read $XENSTORE_IPTABLES)
>>>>>>> ea4eef7d
	fi

	if ! [ "$TRIGGER" = "reload" ]; then continue ; fi

	# Disable forwarding to prevent potential "leaks" that might
	# be bypassing the firewall or some proxy service (e.g. tor)
	# during the time when the rules are being (re)applied
	echo "0" > /proc/sys/net/ipv4/ip_forward

<<<<<<< HEAD
	RULES=$(/usr/bin/qubesdb-read $XENSTORE_IPTABLES_HEADER)
	IPTABLES_SAVE=$(/sbin/iptables-save | sed '/^\*filter/,/^COMMIT/d')
	OUT=`echo -e "$RULES\n$IPTABLES_SAVE" | /sbin/iptables-restore 2>&1 || true`

	for i in $(qubesdb-list -f /qubes-iptables-domainrules) ; do
		RULES=$(/usr/bin/qubesdb-read "$i")
=======
	RULES=$(xenstore-read $XENSTORE_IPTABLES_HEADER)
	IPTABLES_SAVE=$(iptables-save | sed '/^\*filter/,/^COMMIT/d')
	OUT=`echo -e "$RULES\n$IPTABLES_SAVE" | iptables-restore 2>&1 || true`

	for i in $(xenstore-list qubes-iptables-domainrules) ; do
		RULES=$(xenstore-read qubes-iptables-domainrules/"$i")
>>>>>>> ea4eef7d
		ERRS=`echo -e "$RULES" | /sbin/iptables-restore -n 2>&1 || true`
		if [ -n "$ERRS" ]; then
			echo "Failed applying rules for $i: $ERRS" >&2
			OUT="$OUT$ERRS"
		fi
	done		
<<<<<<< HEAD
	/usr/bin/qubesdb-write $XENSTORE_ERROR "$OUT"
=======
	xenstore-write $XENSTORE_ERROR "$OUT"
>>>>>>> ea4eef7d
	if [ -n "$OUT" ]; then
		DISPLAY=:0 /usr/bin/notify-send -t 3000 "Firewall loading error ($HOSTNAME)" "$OUT" || :
	fi

	# Check if user didn't define some custom rules to be applied as well...
	[ -x /rw/config/qubes-firewall-user-script ] && /rw/config/qubes-firewall-user-script
	# XXX: Backward compatibility
	[ -x /rw/config/qubes_firewall_user_script ] && /rw/config/qubes_firewall_user_script
done<|MERGE_RESOLUTION|>--- conflicted
+++ resolved
@@ -22,15 +22,9 @@
 		FIRST_TIME=
 		TRIGGER=reload
 	else
-<<<<<<< HEAD
 		# Wait for changes in qubesdb file
 		/usr/bin/qubesdb-watch $XENSTORE_IPTABLES
 		TRIGGER=$(/usr/bin/qubesdb-read $XENSTORE_IPTABLES)
-=======
-		# Wait for changes in xenstore file
-		xenstore-watch-qubes $XENSTORE_IPTABLES
-		TRIGGER=$(xenstore-read $XENSTORE_IPTABLES)
->>>>>>> ea4eef7d
 	fi
 
 	if ! [ "$TRIGGER" = "reload" ]; then continue ; fi
@@ -40,32 +34,19 @@
 	# during the time when the rules are being (re)applied
 	echo "0" > /proc/sys/net/ipv4/ip_forward
 
-<<<<<<< HEAD
-	RULES=$(/usr/bin/qubesdb-read $XENSTORE_IPTABLES_HEADER)
-	IPTABLES_SAVE=$(/sbin/iptables-save | sed '/^\*filter/,/^COMMIT/d')
-	OUT=`echo -e "$RULES\n$IPTABLES_SAVE" | /sbin/iptables-restore 2>&1 || true`
-
-	for i in $(qubesdb-list -f /qubes-iptables-domainrules) ; do
-		RULES=$(/usr/bin/qubesdb-read "$i")
-=======
-	RULES=$(xenstore-read $XENSTORE_IPTABLES_HEADER)
+	RULES=$(qubesdb-read $XENSTORE_IPTABLES_HEADER)
 	IPTABLES_SAVE=$(iptables-save | sed '/^\*filter/,/^COMMIT/d')
 	OUT=`echo -e "$RULES\n$IPTABLES_SAVE" | iptables-restore 2>&1 || true`
 
-	for i in $(xenstore-list qubes-iptables-domainrules) ; do
-		RULES=$(xenstore-read qubes-iptables-domainrules/"$i")
->>>>>>> ea4eef7d
+	for i in $(qubesdb-list -f /qubes-iptables-domainrules) ; do
+		RULES=$(qubesdb-read "$i")
 		ERRS=`echo -e "$RULES" | /sbin/iptables-restore -n 2>&1 || true`
 		if [ -n "$ERRS" ]; then
 			echo "Failed applying rules for $i: $ERRS" >&2
 			OUT="$OUT$ERRS"
 		fi
 	done		
-<<<<<<< HEAD
-	/usr/bin/qubesdb-write $XENSTORE_ERROR "$OUT"
-=======
-	xenstore-write $XENSTORE_ERROR "$OUT"
->>>>>>> ea4eef7d
+	qubesdb-write $XENSTORE_ERROR "$OUT"
 	if [ -n "$OUT" ]; then
 		DISPLAY=:0 /usr/bin/notify-send -t 3000 "Firewall loading error ($HOSTNAME)" "$OUT" || :
 	fi
