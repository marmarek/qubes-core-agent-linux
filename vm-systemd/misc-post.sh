--- conflicted
+++ resolved
@@ -1,17 +1,5 @@
 #!/bin/sh
 
-<<<<<<< HEAD
-if [ -e /etc/debian_version ]; then
-    if [ -f /var/run/qubes-service/yum-proxy-setup ]; then
-        echo 'Acquire::http::proxy "http://10.137.255.254:8082/";' > /etc/apt/apt.conf.d/80qubes-proxy
-    else
-        echo > /etc/apt/apt.conf.d/80qubes-proxy
-    fi
-else
-    if [ -f /var/run/qubes-service/yum-proxy-setup ]; then
-        echo proxy=http://10.137.255.254:8082/ > /etc/yum.conf.d/qubes-proxy.conf
-    else
-=======
 if [ -f /var/run/qubes-service/yum-proxy-setup -o -f /var/run/qubes-service/updates-proxy-setup ]; then
     if [ -d /etc/apt/apt.conf.d ]; then
         echo 'Acquire::http::Proxy "http://10.137.255.254:8082/";' >> /etc/apt/apt.conf.d/01qubes-proxy
@@ -24,7 +12,6 @@
         rm -f /etc/apt/apt.conf.d/01qubes-proxy
     fi
     if [ -d /etc/yum.conf.d ]; then
->>>>>>> 5d68e2cc
         echo > /etc/yum.conf.d/qubes-proxy.conf
     fi
 fi
@@ -75,11 +62,7 @@
 # Start AppVM specific services
 if [ ! -f /etc/systemd/system/cups.service ]; then
     if [ -f /var/run/qubes-service/cups ]; then
-<<<<<<< HEAD
-        service cups start
-=======
         /usr/sbin/service cups start
->>>>>>> 5d68e2cc
         # Allow also notification icon
         sed -i -e '/^NotShowIn=.*QUBES/s/;QUBES//' /etc/xdg/autostart/print-applet.desktop
     else
