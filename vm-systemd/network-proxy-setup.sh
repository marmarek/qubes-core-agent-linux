--- conflicted
+++ resolved
@@ -1,19 +1,11 @@
 #!/bin/sh
 
 # Setup gateway for all the VMs this netVM is serviceing...
-<<<<<<< HEAD
-network=$(/usr/bin/qubesdb-read /qubes-netvm-network 2>/dev/null)
+network=$(qubesdb-read /qubes-netvm-network 2>/dev/null)
 if [ "x$network" != "x" ]; then
-    gateway=$(/usr/bin/qubesdb-read /qubes-netvm-gateway)
-    netmask=$(/usr/bin/qubesdb-read /qubes-netvm-netmask)
-    secondary_dns=$(/usr/bin/qubesdb-read /qubes-netvm-secondary-dns)
-=======
-network=$(xenstore-read qubes-netvm-network 2>/dev/null)
-if [ "x$network" != "x" ]; then
-    gateway=$(xenstore-read qubes-netvm-gateway)
-    netmask=$(xenstore-read qubes-netvm-netmask)
-    secondary_dns=$(xenstore-read qubes-netvm-secondary-dns)
->>>>>>> ea4eef7d
+    gateway=$(qubesdb-read /qubes-netvm-gateway)
+    netmask=$(qubesdb-read /qubes-netvm-netmask)
+    secondary_dns=$(qubesdb-read /qubes-netvm-secondary-dns)
     modprobe netbk 2> /dev/null || modprobe xen-netback
     echo "NS1=$gateway" > /var/run/qubes/qubes-ns
     echo "NS2=$secondary_dns" >> /var/run/qubes/qubes-ns
